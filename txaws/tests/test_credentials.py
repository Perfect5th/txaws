--- conflicted
+++ resolved
@@ -73,33 +73,21 @@
         )
 
     def test_explicit_access_key(self):
-<<<<<<< HEAD
         service = self.credentials(
-            access_key="bar",
-            environ={ENV_SECRET_KEY: "foo"},
-=======
-        service = AWSCredentials(
             access_key="foo",
             environ={ENV_SECRET_KEY: "bar"},
         )
         self.assertEqual(
             service, AWSCredentials(access_key="foo", secret_key="bar"),
->>>>>>> 7a248e92
         )
 
     def test_explicit_secret_key(self):
-<<<<<<< HEAD
         service = self.cedentials(
-            secret_key="foo",
-            environ={ENV_ACCESS_KEY: "bar"},
-=======
-        service = AWSCredentials(
             secret_key="bar",
             environ={ENV_ACCESS_KEY: "foo"},
         )
         self.assertEqual(
             service, AWSCredentials(access_key="foo", secret_key="bar"),
->>>>>>> 7a248e92
         )
 
     def test_explicit_shared_credentials_file(self):
