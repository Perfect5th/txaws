--- conflicted
+++ resolved
@@ -10,27 +10,15 @@
 from base64 import b64encode
 from xml.parsers.expat import ExpatError
 
-<<<<<<< HEAD
-=======
-from twisted.internet import reactor, ssl
 from twisted.web import http
-from twisted.web.client import HTTPClientFactory
 from twisted.web.error import Error as TwistedWebError
 
->>>>>>> 36589e2c
 from txaws import version
 from txaws.client.base import BaseClient, BaseQuery
-from txaws.credentials import AWSCredentials
 from txaws.ec2 import model
 from txaws.ec2.exception import EC2Error
-<<<<<<< HEAD
-from txaws.service import AWSServiceEndpoint
+from txaws.exception import AWSResponseParseError
 from txaws.util import iso8601time, XML
-=======
-from txaws.exception import AWSResponseParseError
-from txaws.service import AWSServiceEndpoint
-from txaws.util import iso8601time, parse, XML
->>>>>>> 36589e2c
 
 
 __all__ = ["EC2Client"]
@@ -58,7 +46,7 @@
         try:
             fallback_error = EC2Error(xml_payload, error.value.status,
                                  error.value.message, error.value.response)
-        except (ExpatError, AWSResponseParseError), parse_error:
+        except (ExpatError, AWSResponseParseError):
             error_message = http.RESPONSES.get(http_status)
             fallback_error = TwistedWebError(http_status, error_message,
                                         error.value.response)
