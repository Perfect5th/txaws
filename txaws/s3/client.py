--- conflicted
+++ resolved
@@ -189,8 +189,6 @@
             bucket=bucket, object_name=object_name, data=data,
             content_type=content_type, metadata=metadata,
             amz_headers=amz_headers)
-<<<<<<< HEAD
-=======
         return query.submit()
 
     def copy_object(self, source_bucket, source_object_name, dest_bucket=None,
@@ -217,7 +215,6 @@
             action="PUT", creds=self.creds, endpoint=self.endpoint,
             bucket=dest_bucket, object_name=dest_object_name,
             metadata=metadata, amz_headers=amz_headers)
->>>>>>> d37b99de
         return query.submit()
 
     def get_object(self, bucket, object_name):
