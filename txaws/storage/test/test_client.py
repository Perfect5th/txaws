--- conflicted
+++ resolved
@@ -30,21 +30,13 @@
         DATA = 'objectData'
         DIGEST = 'zhdB6gwvocWv/ourYUWMxA=='
 
-<<<<<<< HEAD
-        request = S3Request('PUT', 'somebucket', 'object/name/here', DATA, content_type='text/plain', metadata={'foo': 'bar'})
-        self.assertEqual(request.verb, 'PUT')
-        self.assertEqual(request.get_uri(), 'https://s3.amazonaws.com/somebucket/object/name/here')
-        headers = request.get_headers()
-=======
-        request = S3Request(
-            'PUT', 'somebucket', 'object/name/here', DATA, 
-            contentType='text/plain', metadata={'foo': 'bar'})
+        request = S3Request('PUT', 'somebucket', 'object/name/here', DATA,
+                            content_type='text/plain', metadata={'foo': 'bar'})
         self.assertEqual(request.verb, 'PUT')
         self.assertEqual(
-            request.getURI(),
+            request.get_uri(),
             'https://s3.amazonaws.com/somebucket/object/name/here')
-        headers = request.getHeaders()
->>>>>>> bb65a20b
+        headers = request.get_headers()
         self.assertNotEqual(headers.pop('Date'), '')
         self.assertEqual(headers,
                          {'Content-Type': 'text/plain',
@@ -61,14 +53,9 @@
 
         request = S3Request('GET', 'somebucket')
         self.assertEqual(request.verb, 'GET')
-<<<<<<< HEAD
-        self.assertEqual(request.get_uri(), 'https://s3.amazonaws.com/somebucket')
+        self.assertEqual(
+            request.get_uri(), 'https://s3.amazonaws.com/somebucket')
         headers = request.get_headers()
-=======
-        self.assertEqual(
-            request.getURI(), 'https://s3.amazonaws.com/somebucket')
-        headers = request.getHeaders()
->>>>>>> bb65a20b
         self.assertNotEqual(headers.pop('Date'), '')
         self.assertEqual(headers,
                          {'Content-Length': 0,
@@ -96,15 +83,10 @@
         req = S3Request('GET', creds=self.creds)
         req.date = 'Wed, 28 Mar 2007 01:29:59 +0000'
 
-<<<<<<< HEAD
         headers = req.get_headers()
-        self.assertEqual(headers['Authorization'], 'AWS 0PN5J17HBGZHT7JJ3X82:jF7L3z/FTV47vagZzhKupJ9oNig=')
-=======
-        headers = req.getHeaders()
         self.assertEqual(
-            headers['Authorization'],
+            headers['Authorization'], 
             'AWS 0PN5J17HBGZHT7JJ3X82:jF7L3z/FTV47vagZzhKupJ9oNig=')
->>>>>>> bb65a20b
 
 
 class InertRequest(S3Request):
@@ -196,16 +178,7 @@
         self.assertEqual(req.bucket, None)
         self.assertEqual(req.object_name, None)
 
-<<<<<<< HEAD
         def _check_result(buckets):
-            self.assertEqual(list(buckets),
-                             [{'name': u'quotes',
-                               'created': Time.fromDatetime(datetime(2006, 2, 3, 16, 45, 9))},
-                              {'name': u'samples',
-                               'created': Time.fromDatetime(datetime(2006, 2, 3, 16, 41, 58))}])
-        return d.addCallback(_check_result)
-=======
-        def _checkResult(buckets):
             self.assertEqual(
                 list(buckets),
                 [{'name': u'quotes',
@@ -214,8 +187,7 @@
                  {'name': u'samples',
                   'created': Time.fromDatetime(
                     datetime(2006, 2, 3, 16, 41, 58))}])
-        return d.addCallback(_checkResult)
->>>>>>> bb65a20b
+        return d.addCallback(_check_result)
 
     def test_create_bucket(self):
         self.s3.create_bucket('foo')
@@ -233,14 +205,9 @@
         self.assertEqual(req.bucket, 'foo')
         self.assertEqual(req.object_name, None)
 
-<<<<<<< HEAD
     def test_put_object(self):
-        self.s3.put_object('foobucket', 'foo', 'data', 'text/plain', {'foo': 'bar'})
-=======
-    def test_putObject(self):
-        self.s3.putObject(
+        self.s3.put_object(
             'foobucket', 'foo', 'data', 'text/plain', {'foo': 'bar'})
->>>>>>> bb65a20b
         req = self.s3._lastRequest
         self.assertTrue(req.submitted)
         self.assertEqual(req.verb, 'PUT')
