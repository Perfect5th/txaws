"""
Client wrapper for Amazon's Simple Storage Service.

API stability: unstable.

Various API-incompatible changes are planned in order to expose missing
functionality in this wrapper.
"""

from base64 import b64encode
from hashlib import md5

from epsilon.extime import Time

from twisted.web.client import getPage
from twisted.web.http import datetimeToString

<<<<<<< HEAD
from txaws.util import XML, calculate_md5
from txaws.service import AWSService
=======
from txaws.credentials import AWSCredentials
from txaws.util import XML, calculate_md5
>>>>>>> 379d90e0


name_space = '{http://s3.amazonaws.com/doc/2006-03-01/}'


class S3Request(object):

    def __init__(self, verb, bucket=None, object_name=None, data='',
                 content_type=None, metadata={}, service=None):
        self.verb = verb
        self.bucket = bucket
        self.object_name = object_name
        self.data = data
        self.content_type = content_type
        self.metadata = metadata
        self.service = service
        self.service.endpoint = self.get_path()
        self.date = datetimeToString()

    def get_path(self):
        path = '/'
        if self.bucket is not None:
            path += self.bucket
            if self.object_name is not None:
                path += '/' + self.object_name
        return path

    def get_uri(self):
        return self.service.get_uri()

    def get_headers(self):
        headers = {'Content-Length': len(self.data),
                   'Content-MD5': calculate_md5(self.data),
                   'Date': self.date}

        for key, value in self.metadata.iteritems():
            headers['x-amz-meta-' + key] = value

        if self.content_type is not None:
            headers['Content-Type'] = self.content_type

        if self.service is not None:
            signature = self.get_signature(headers)
            headers['Authorization'] = 'AWS %s:%s' % (
                self.service.access_key, signature)
        return headers

    def get_canonicalized_resource(self):
        return self.get_path()

    def get_canonicalized_amz_headers(self, headers):
        result = ''
        headers = [(name.lower(), value) for name, value in headers.iteritems()
            if name.lower().startswith('x-amz-')]
        headers.sort()
        return ''.join('%s:%s\n' % (name, value) for name, value in headers)

    def get_signature(self, headers):
        text = (self.verb + '\n' + 
                headers.get('Content-MD5', '') + '\n' +
                headers.get('Content-Type', '') + '\n' +
                headers.get('Date', '') + '\n' +
                self.get_canonicalized_amz_headers(headers) +
                self.get_canonicalized_resource())
        return self.service.sign(text)

    def submit(self):
        return self.get_page(url=self.get_uri(), method=self.verb,
                             postdata=self.data, headers=self.get_headers())

    def get_page(self, *a, **kw):
        return getPage(*a, **kw)


class S3(object):

    request_factory = S3Request

    def __init__(self, service):
        self.service = service

    def make_request(self, *a, **kw):
        """
        Create a request with the arguments passed in.

        This uses the request_factory attribute, adding the service to the
        arguments passed in.
        """
        return self.request_factory(service=self.service, *a, **kw)

    def _parse_bucket_list(self, response):
        """
        Parse XML bucket list response.
        """
        root = XML(response)
        for bucket in root.find(name_space + 'Buckets'):
            timeText = bucket.findtext(name_space + 'CreationDate')
            yield {
                'name': bucket.findtext(name_space + 'Name'),
                'created': Time.fromISO8601TimeAndDate(timeText),
                }

    def list_buckets(self):
        """
        List all buckets.

        Returns a list of all the buckets owned by the authenticated sender of
        the request.
        """
        deferred = self.make_request('GET').submit()
        deferred.addCallback(self._parse_bucket_list)
        return deferred

    def create_bucket(self, bucket):
        """
        Create a new bucket.
        """
        return self.make_request('PUT', bucket).submit()

    def delete_bucket(self, bucket):
        """
        Delete a bucket.

        The bucket must be empty before it can be deleted.
        """
        return self.make_request('DELETE', bucket).submit()

    def put_object(self, bucket, object_name, data, content_type=None,
                   metadata={}):
        """
        Put an object in a bucket.

        Any existing object of the same name will be replaced.
        """
        return self.make_request('PUT', bucket, object_name, data,
                                 content_type, metadata).submit()

    def get_object(self, bucket, object_name):
        """
        Get an object from a bucket.
        """
        return self.make_request('GET', bucket, object_name).submit()

    def head_object(self, bucket, object_name):
        """
        Retrieve object metadata only.

        This is like get_object, but the object's content is not retrieved.
        Currently the metadata is not returned to the caller either, so this
        method is mostly useless, and only provided for completeness.
        """
        return self.make_request('HEAD', bucket, object_name).submit()

    def delete_object(self, bucket, object_name):
        """
        Delete an object from a bucket.

        Once deleted, there is no method to restore or undelete an object.
        """
        return self.make_request('DELETE', bucket, object_name).submit()<|MERGE_RESOLUTION|>--- conflicted
+++ resolved
@@ -15,13 +15,9 @@
 from twisted.web.client import getPage
 from twisted.web.http import datetimeToString
 
-<<<<<<< HEAD
+from txaws.credentials import AWSCredentials
+from txaws.service import AWSService
 from txaws.util import XML, calculate_md5
-from txaws.service import AWSService
-=======
-from txaws.credentials import AWSCredentials
-from txaws.util import XML, calculate_md5
->>>>>>> 379d90e0
 
 
 name_space = '{http://s3.amazonaws.com/doc/2006-03-01/}'
