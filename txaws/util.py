--- conflicted
+++ resolved
@@ -41,7 +41,6 @@
         return time.strftime("%Y-%m-%dT%H:%M:%SZ", time.gmtime())
 
 
-<<<<<<< HEAD
 class NamespaceFixXmlTreeBuilder(XMLTreeBuilder):
 
     def _fixname(self, key):
@@ -54,7 +53,8 @@
     parser = NamespaceFixXmlTreeBuilder()
     parser.feed(text)
     return parser.close()
-=======
+
+
 def parse(url, defaultPort=None):
     """
     Split the given URL into the scheme, host, port, and path.
@@ -87,5 +87,4 @@
             port = defaultPort
     if path == '':
         path = '/'
-    return scheme, host, port, path    
->>>>>>> 495c305d
+    return scheme, host, port, path